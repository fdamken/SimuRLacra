# Copyright (c) 2020, Fabio Muratore, Honda Research Institute Europe GmbH, and
# Technical University of Darmstadt.
# All rights reserved.
#
# Redistribution and use in source and binary forms, with or without
# modification, are permitted provided that the following conditions are met:
# 1. Redistributions of source code must retain the above copyright
#    notice, this list of conditions and the following disclaimer.
# 2. Redistributions in binary form must reproduce the above copyright
#    notice, this list of conditions and the following disclaimer in the
#    documentation and/or other materials provided with the distribution.
# 3. Neither the name of Fabio Muratore, Honda Research Institute Europe GmbH,
#    or Technical University of Darmstadt, nor the names of its contributors may
#    be used to endorse or promote products derived from this software without
#    specific prior written permission.
#
# THIS SOFTWARE IS PROVIDED BY THE COPYRIGHT HOLDERS AND CONTRIBUTORS "AS IS" AND
# ANY EXPRESS OR IMPLIED WARRANTIES, INCLUDING, BUT NOT LIMITED TO, THE IMPLIED
# WARRANTIES OF MERCHANTABILITY AND FITNESS FOR A PARTICULAR PURPOSE ARE
# DISCLAIMED. IN NO EVENT SHALL FABIO MURATORE, HONDA RESEARCH INSTITUTE EUROPE GMBH,
# OR TECHNICAL UNIVERSITY OF DARMSTADT BE LIABLE FOR ANY DIRECT, INDIRECT, INCIDENTAL,
# SPECIAL, EXEMPLARY, OR CONSEQUENTIAL DAMAGES (INCLUDING, BUT NOT LIMITED TO,
# PROCUREMENT OF SUBSTITUTE GOODS OR SERVICES; LOSS OF USE, DATA, OR PROFITS;
# OR BUSINESS INTERRUPTION) HOWEVER CAUSED AND ON ANY THEORY OF LIABILITY, WHETHER
# IN CONTRACT, STRICT LIABILITY, OR TORT (INCLUDING NEGLIGENCE OR OTHERWISE)
# ARISING IN ANY WAY OUT OF THE USE OF THIS SOFTWARE, EVEN IF ADVISED OF THE
# POSSIBILITY OF SUCH DAMAGE.

import torch as to
import numpy as np
import joblib
import os.path as osp
from abc import abstractmethod
from copy import deepcopy

import pyrado
from pyrado.algorithms.base import Algorithm
from pyrado.algorithms.utils import save_prefix_suffix
from pyrado.environments.base import Env
from pyrado.logger.step import StepLogger
from pyrado.policies.base import Policy
from pyrado.sampling.parameter_exploration_sampler import ParameterExplorationSampler, ParameterSamplingResult
from pyrado.exploration.stochastic_params import StochasticParamExplStrat
from pyrado.utils.input_output import print_cbt


class ParameterExploring(Algorithm):
    """ Base for all algorithms that explore directly in the policy parameter space """

    def __init__(self,
                 save_dir: str,
                 env: Env,
                 policy: Policy,
                 max_iter: int,
                 num_rollouts: int,
                 pop_size: [int, None] = None,
                 num_workers: int = 4,
                 logger: StepLogger = None):
        """
        Constructor

        :param save_dir: directory to save the snapshots i.e. the results in
        :param env: the environment which the policy operates
        :param policy: policy to be updated
        :param max_iter: maximum number of iterations (i.e. policy updates) that this algorithm runs
        :param num_rollouts: number of rollouts per policy parameter set
        :param pop_size: number of solutions in the population, pass `None` to use a default that scales logarithmically
                         with the number of policy parameters
        :param num_workers: number of environments for parallel sampling
        :param logger: logger for every step of the algorithm, if `None` the default logger will be created
        """
        if not isinstance(env, Env):
            raise pyrado.TypeErr(given=env, expected_type=Env)
        if not (isinstance(pop_size, int) or pop_size is None):
            raise pyrado.TypeErr(given=pop_size, expected_type=int)
        if isinstance(pop_size, int) and pop_size <= 0:
            raise pyrado.ValueErr(given=pop_size, g_constraint='0')

        # Call Algorithm's constructor
        super().__init__(save_dir, max_iter, policy, logger)

        # Store the inputs
        self._env = env
        self.num_rollouts = num_rollouts

        # Auto-select population size if needed
        if pop_size is None:
            pop_size = 4 + int(3*np.log(policy.num_param))
            print_cbt(f'Initialized population size to {pop_size}.', 'y')
        self.pop_size = pop_size

        # Create sampler
        self.sampler = ParameterExplorationSampler(
            env,
            policy,
            num_workers=num_workers,
            num_rollouts_per_param=num_rollouts,
        )

        # Stopping criterion
        self.ret_avg_stack = 1e3*np.random.randn(20)  # stack size = 20
        self.thold_ret_std = 1e-1  # algorithm terminates if below for multiple iterations

        # Saving the best policy (this is not the mean for policy parameter exploration)
        self.best_policy_param = policy.param_values.clone()

        # Set this in subclasses
        self._expl_strat = None

    @property
    def env(self) -> Env:
        """ Get the environment in which the algorithm exploration trains. """
        return self._env

    @property
    def expl_strat(self) -> StochasticParamExplStrat:
        return self._expl_strat

    def stopping_criterion_met(self) -> bool:
        """
        Check if the average reward of the mean policy did not change more than the specified threshold over the
        last iterations.
        """
        if np.std(self.ret_avg_stack) < self.thold_ret_std:
            return True
        else:
            return False

    def reset(self, seed: int = None):
        # Reset the exploration strategy, internal variables and the random seeds
        super().reset(seed)

    def step(self, snapshot_mode: str, meta_info: dict = None):
        # Sample new policy parameters
        param_sets = self._expl_strat.sample_param_sets(
            self._policy.param_values,
            self.pop_size,
            # If you do not want to include the current policy parameters, be aware that you also have to do follow-up
            # changes in the update() functions in all subclasses of ParameterExploring
            include_nominal_params=True
        )

        with to.no_grad():
            # Sample rollouts using these parameters
            param_samp_res = self.sampler.sample(param_sets)

        # Evaluate the current policy (first one in list if include_nominal_params is True)
        ret_avg_curr = param_samp_res[0].mean_undiscounted_return

        # Store the average return for the stopping criterion
        self.ret_avg_stack = np.delete(self.ret_avg_stack, 0)
        self.ret_avg_stack = np.append(self.ret_avg_stack, ret_avg_curr)

        all_rets = param_samp_res.mean_returns
        all_lengths = np.array([len(ro) for pss in param_samp_res for ro in pss.rollouts])

        # Log metrics computed from the old policy (before the update)
        self.logger.add_value('curr policy return', ret_avg_curr)
        self.logger.add_value('max return', float(np.max(all_rets)))
        self.logger.add_value('median return', float(np.median(all_rets)))
        self.logger.add_value('min return', float(np.min(all_rets)))
        self.logger.add_value('avg return', float(np.mean(all_rets)))
        self.logger.add_value('std return', float(np.std(all_rets)))
        self.logger.add_value('avg rollout len', float(np.mean(all_lengths)))
        self.logger.add_value('min mag policy param',
                              self._policy.param_values[to.argmin(abs(self._policy.param_values))])
        self.logger.add_value('max mag policy param',
                              self._policy.param_values[to.argmax(abs(self._policy.param_values))])

        # Extract the best policy parameter sample for saving it later
        self.best_policy_param = param_samp_res.parameters[np.argmax(param_samp_res.mean_returns)].clone()

        # Save snapshot data
        self.make_snapshot(snapshot_mode, float(np.max(param_samp_res.mean_returns)), meta_info)

        # Update the policy
        self.update(param_samp_res, ret_avg_curr)

    @abstractmethod
    def update(self, param_results: ParameterSamplingResult, ret_avg_curr: float):
        """
        Update the policy from the given samples.

        :param param_results: Sampled parameters with evaluation
        :param ret_avg_curr: Average return for the current parameters
        """
        raise NotImplementedError

    def save_snapshot(self, meta_info: dict = None):
        # Algorithm.save_snapshot() saves the policy used for exploring, we override it here with the best policy
        super().save_snapshot(meta_info)

        best_policy = deepcopy(self._policy)
        best_policy.param_values = self.best_policy_param

        if meta_info is None:
            # This algorithm instance is not a subroutine of another algorithm
            joblib.dump(self._env, osp.join(self._save_dir, 'env.pkl'))
            to.save(best_policy, osp.join(self._save_dir, 'policy.pt'))
        else:
            # This algorithm instance is a subroutine of a meta-algorithm
            save_prefix_suffix(best_policy, 'policy', 'pt', self._save_dir, meta_info)

    def load_snapshot(self, load_dir: str = None, meta_info: dict = None):
        # Get the directory to load from
        ld = load_dir if load_dir is not None else self._save_dir

        # Load the policy
        super().load_snapshot(ld, meta_info)

        if meta_info is None:
<<<<<<< HEAD
            # This algorithm instance is not a subroutine of a meta-algorithm
=======
            # This algorithm instance is not a subroutine of another algorithm
>>>>>>> 9c92adcc
            self._env = joblib.load(osp.join(ld, 'env.pkl'))<|MERGE_RESOLUTION|>--- conflicted
+++ resolved
@@ -209,9 +209,5 @@
         super().load_snapshot(ld, meta_info)
 
         if meta_info is None:
-<<<<<<< HEAD
-            # This algorithm instance is not a subroutine of a meta-algorithm
-=======
             # This algorithm instance is not a subroutine of another algorithm
->>>>>>> 9c92adcc
             self._env = joblib.load(osp.join(ld, 'env.pkl'))